--- conflicted
+++ resolved
@@ -862,16 +862,9 @@
     "As we mentioned above, we'll monitor the training using Tensorboard. \n",
     "Follow these steps to launch Tensorboard to monitor your training run:\n",
     "\n",
-<<<<<<< HEAD
     "1) Start training. Run the cell below to begin training the model and generating logs.\n",
     "2) Once training is started. Open the command palette (ctrl+shift+p), search for Python: Launch Tensorboard and hit enter.\n",
     "3) When prompted, select \"Select another folder\" and enter the path to the `01_CARE/runs/` directory.\n",
-=======
-    "2) Search Tensorboard and install and install the extension published by Microsoft.\n",
-    "3) Start training. Run the cell below to begin training the model and generating logs.\n",
-    "3) Once training is started, open the command palette (ctrl+shift+p), search for Python: Launch Tensorboard and hit enter.\n",
-    "4) When prompted, select \"Select another folder\" and enter the path to the `01_CARE/runs/` directory.\n",
->>>>>>> f0999336
     "\n",
     "</div>"
    ]
@@ -1187,14 +1180,8 @@
     "To learn more about denoising, you can choose from [02_Noise2Void](../02_Noise2Void/exercise.ipynb) or [03_COSDD](../03_COSDD/exercise.ipynb).\n",
     "Or, to learn about computational unmixing, try [04_DenoiSplit](../04_DenoiSplit/exercise.ipynb).\n",
     "\n",
-<<<<<<< HEAD
-    "[02_Noise2Void](../02_Noise2Void/exercise.ipynb) is a denoiser that is trained directly on (unpaired) noisy images in a self-supervised fashion. Meaning that, unlike CARE, we don't need any examples of clean images.\n",
-    "It's also relatively quick to train.\n",
-    "But there's a catch.\n",
-=======
     "[02_Noise2Void](../02_Noise2Void/exercise.ipynb) is a denoiser that is trained using unpaired noisy images, meaning that, unlike CARE, we don't need any examples of clean images.\n",
     "It's also relatively quick to train, but there's a catch.\n",
->>>>>>> f0999336
     "It relies on the assumption that the noise is unstructured.\n",
     "Unstructured noise is uncorrelated over pixels, so has no streaky or line artifacts.\n",
     "An example is shown below.\n",
