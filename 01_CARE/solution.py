# %% tags=["solution", "task"]
# ruff: noqa: F811
# %% [markdown] tags=[]
# # Content-aware image restoration
#
# Fluorescence microscopy is constrained by the microscope's optics, fluorophore chemistry, and the sample's photon tolerance. These constraints require balancing imaging speed, resolution, light exposure, and depth. CARE demonstrates how Deep Learning can extend the range of biological phenomena observable by microscopy when any of these factor becomes limiting.
#
# **Reference**: Weigert, et al. "Content-aware image restoration: pushing the limits of fluorescence microscopy." Nature methods 15.12 (2018): 1090-1097. doi:[10.1038/s41592-018-0216-7](https://www.nature.com/articles/s41592-018-0216-7)
#

# %% [markdown] tags=[]
# ### CARE
#
# In this first exercise we will train a CARE model for a 2D denoising task. CARE stands for Content-Aware image REstoration, and is a supervised method in which we use pairs of degraded and high quality images to train a particular task. The original paper demonstrated improvement of image quality on a variety of tasks such as image restoration or resolution improvement. Here, we will apply CARE to denoise images acquired at low laser power in order to recover the biological structures present in the data!
#
# <p align="center">
#     <img src="nb_data/img_intro.png" alt="Denoising task" class="center"> 
# </p>
#
# We'll use the UNet model that we built previously and use a different set of functions to train the model for restoration rather than segmentation.
#
#
# <div class="alert alert-block alert-success"><h3>Objectives</h3>
#     
# - Train a UNet on a new task!
# - Understand how to train CARE
#   
# </div>
#

# %% [markdown] tags=[]
# <div class="alert alert-danger">
#   Set your python kernel to <code>05_image_restoration</code>
# </div>

# %% tags=[]
import tifffile
import numpy as np
from pathlib import Path
from typing import Union, List, Tuple
from torch.utils.data import Dataset, DataLoader
import torch.nn
import torch.optim
from torch import no_grad, cuda
import matplotlib.pyplot as plt
from torch.utils.tensorboard import SummaryWriter
from datetime import datetime
from dlmbl_unet import UNet

# %matplotlib inline


# %% [markdown] jp-MarkdownHeadingCollapsed=true
# <hr style="height:2px;">
#
# ## Part 1: Set-up the data
#
# CARE is a fully supervised algorithm, therefore we need image pairs for training. In practice this is best achieved by acquiring each image twice, once with short exposure time or low laser power to obtain a noisy low-SNR (signal-to-noise ratio) image, and once with high SNR.
#
# Here, we will be using high SNR images of Human U2OS cells taken from the Broad Bioimage Benchmark Collection ([BBBC006v1](https://bbbc.broadinstitute.org/BBBC006)). The low SNR images were created by synthetically adding strong read-out and shot noise, and applying pixel binning of 2x2, thus mimicking acquisitions at a very low light level.
#
# Since the image pairs were synthetically created in this example, they are already aligned perfectly. Note that when working with real paired acquisitions, the low and high SNR images are not pixel-perfect aligned so they would often need to be co-registered before training a CARE model.
# 

# %% [markdown] tags=[]
# ### Split the dataset into training and validation
#

# %%
# Define the paths
root_path = Path("./../data")
root_path = root_path / "denoising-CARE_U2OS.unzip" / "data" / "U2OS"
assert root_path.exists(), f"Path {root_path} does not exist"

train_images_path = root_path / "train" / "low"
train_targets_path = root_path / "train" / "GT"
test_image_path = root_path / "test" / "low"
test_target_path = root_path / "test" / "GT"


image_files = list(Path(train_images_path).rglob("*.tif"))
target_files = list(Path(train_targets_path).rglob("*.tif"))
assert len(image_files) == len(
    target_files
), "Number of images and targets do not match"

print(f"Total size of train dataset: {len(image_files)}")

# Split the train data into train and validation
seed = 42
train_files_percentage = 0.8
np.random.seed(seed)
shuffled_indices = np.random.permutation(len(image_files))
image_files = np.array(image_files)[shuffled_indices]
target_files = np.array(target_files)[shuffled_indices]
assert all(
    [i.name == j.name for i, j in zip(image_files, target_files)]
), "Files do not match"

train_image_files = image_files[: int(train_files_percentage * len(image_files))]
train_target_files = target_files[: int(train_files_percentage * len(target_files))]
val_image_files = image_files[int(train_files_percentage * len(image_files)) :]
val_target_files = target_files[int(train_files_percentage * len(target_files)) :]
assert all(
    [i.name == j.name for i, j in zip(train_image_files, train_target_files)]
), "Train files do not match"
assert all(
    [i.name == j.name for i, j in zip(val_image_files, val_target_files)]
), "Val files do not match"

print(f"Train dataset size: {len(train_image_files)}")
print(f"Validation dataset size: {len(val_image_files)}")

# Read the test files
test_image_files = list(test_image_path.rglob("*.tif"))
test_target_files = list(test_target_path.rglob("*.tif"))
print(f"Number of test files: {len(test_image_files)}")


# %% [markdown] tags=[]
# ### Patching function
#
# In the majority of cases microscopy images are too large to be processed at once and need to be divided into smaller patches. We will define a function that takes image and target arrays and extracts random (paired) patches from them.
#
# The method is a bit scary because accessing the whole patch coordinates requires some magical python expressions. 
#

# %% tags=[]
def create_patches(
    image_array: np.ndarray,
    target_array: np.ndarray,
    patch_size: Union[List[int], Tuple[int, ...]],
) -> Tuple[np.ndarray, np.ndarray]:
    """
    Create random patches from an array and a target.

    The method calculates how many patches the image can be divided into and then
    extracts an equal number of random patches.

    Important: the images should have an extra dimension before the spatial dimensions.
    if you try it with only 2D or 3D images, don't forget to add an extra dimension
    using `image = image[np.newaxis, ...]`
    """
    # random generator
    rng = np.random.default_rng()
    image_patches = []
    target_patches = []

    # iterate over the number of samples in the input array
    for s in range(image_array.shape[0]):
        # calculate the number of patches we can extract
        sample = image_array[s]
        target_sample = target_array[s]
        n_patches = np.ceil(np.prod(sample.shape) / np.prod(patch_size)).astype(int)

        # iterate over the number of patches
        for _ in range(n_patches):
            # get random coordinates for the patch and create the crop coordinates
            crop_coords = [
                rng.integers(0, sample.shape[i] - patch_size[i], endpoint=True)
                for i in range(len(patch_size))
            ]

            # extract patch from the data
            patch = (
                sample[
                    (
                        ...,
                        *[
                            slice(c, c + patch_size[i])
                            for i, c in enumerate(crop_coords)
                        ],
                    )
                ]
                .copy()
                .astype(np.float32)
            )

            # same for the target patch
            target_patch = (
                target_sample[
                    (
                        ...,
                        *[
                            slice(c, c + patch_size[i])
                            for i, c in enumerate(crop_coords)
                        ],
                    )
                ]
                .copy()
                .astype(np.float32)
            )

            # add the patch pair to the list
            image_patches.append(patch)
            target_patches.append(target_patch)

    # return stack of patches
    return np.stack(image_patches), np.stack(target_patches)

# %% [markdown] tags=[]
# ### Create patches
#
# To train the network, we will use patches of size 128x128. We first need to load the data, stack it and then call our patching function.

# %% tags=[]
# Load images and stack them into arrays
train_images_array = np.stack([tifffile.imread(str(f)) for f in train_image_files])
train_targets_array = np.stack([tifffile.imread(str(f)) for f in train_target_files])
val_images_array = np.stack([tifffile.imread(str(f)) for f in val_image_files])
val_targets_array = np.stack([tifffile.imread(str(f)) for f in val_target_files])

test_images_array = np.stack([tifffile.imread(str(f)) for f in test_image_files])
test_targets_array = np.stack([tifffile.imread(str(f)) for f in test_target_files])


print(f"Train images array shape: {train_images_array.shape}")
print(f"Validation images array shape: {val_images_array.shape}")
print(f"Test array shape: {test_images_array.shape}")

# %% tags=[]
# Create patches
patch_size = (128, 128)

train_images_patches, train_targets_patches = create_patches(
    train_images_array, train_targets_array, patch_size
)
assert (
    train_images_patches.shape[0] == train_targets_patches.shape[0]
), "Number of patches do not match"

val_images_patches, val_targets_patches = create_patches(
    val_images_array, val_targets_array, patch_size
)
assert (
    val_images_patches.shape[0] == val_targets_patches.shape[0]
), "Number of patches do not match"

print(f"Train images patches shape: {train_images_patches.shape}")
print(f"Validation images patches shape: {val_images_patches.shape}")

# %% [markdown] tags=[]
# ### Visualize training patches

# %% tags=[]
fig, ax = plt.subplots(3, 2, figsize=(15, 15))
ax[0, 0].imshow(train_images_patches[0], cmap="magma")
ax[0, 0].set_title("Train image")
ax[0, 1].imshow(train_targets_patches[0], cmap="magma")
ax[0, 1].set_title("Train target")
ax[1, 0].imshow(train_images_patches[1], cmap="magma")
ax[1, 0].set_title("Train image")
ax[1, 1].imshow(train_targets_patches[1], cmap="magma")
ax[1, 1].set_title("Train target")
ax[2, 0].imshow(train_images_patches[2], cmap="magma")
ax[2, 0].set_title("Train image")
ax[2, 1].imshow(train_targets_patches[2], cmap="magma")
ax[2, 1].set_title("Train target")
plt.tight_layout()

# %% [markdown] tags=[]
# ### Dataset class
#
# In modern deep learning libraries, the data is often wrapped into a class called a `Dataset`. Instances of that class are then used to extract the patches before feeding them to the network.
#
# Here, the class will be wrapped around our pre-computed stacks of patches. Our `CAREDataset` class is built on top of the PyTorch `Dataset` class (we say it "inherits" from `Dataset`, the "parent" class). That means that it has some function hidden from us that are defined in the PyTorch repository, but that we also need to implement specific pre-defined methods, such as `__len__` and `__getitem__`. The advantage is that PyTorch knows what to do with a `Dataset` "child" class, since its behaviour is defined in the `Dataset` class, but we can do operations that are closely related to our own data in the method we implement.

# %% [markdown] tags=[]
# <div class="alert alert-block alert-warning"><h3>Question: Normalization</h3>
#
# In the following cell we calculate the mean and standard deviation of the input and target images so that we can normalize them.
# Why is normalization important? 
# Should we normalize the input and ground truth data the same way? 
#
# </div>

<<<<<<< HEAD
# %% [markdown] tags=["solution"]
# Normalization brings the data's values into a standardized range, making the default weight initialization appropriate and magnitude of gradients suitable for the default learning rate. 
=======
# %% [markdown] tags=[]
# Normalization brings the data's values into a standardized range, making the magnitude of gradients suitable for the default learning rate. 
>>>>>>> 7fff8681
# The target noise-free images have a much higher intensity than the noisy input images.
# They need to be normalized using their own statistics to bring them into the same range.

# %%
# Calculate the mean and std of the train dataset
train_mean = train_images_array.mean()
train_std = train_images_array.std()
target_mean = train_targets_array.mean()
target_std = train_targets_array.std()
print(f"Train mean: {train_mean}, std: {train_std}")
print(f"Target mean: {target_mean}, std: {target_std}")

# %% [markdown] tags=[]
# These functions will be used to normalize the data and perform data augmentation as it is loaded.

# %% tags=[]
def normalize(
    image: np.ndarray,
    mean: float = 0.0,
    std: float = 1.0,
) -> np.ndarray:
    """
    Normalize an image with given mean and standard deviation.

    Parameters
    ----------
    image : np.ndarray
        Array containing single image or patch, 2D or 3D.
    mean : float, optional
        Mean value for normalization, by default 0.0.
    std : float, optional
        Standard deviation value for normalization, by default 1.0.

    Returns
    -------
    np.ndarray
        Normalized array.
    """
    return (image - mean) / std


def _flip_and_rotate(
    image: np.ndarray, rotate_state: int, flip_state: int
) -> np.ndarray:
    """
    Apply the given number of 90 degrees rotations and flip to an array.

    Parameters
    ----------
    image : np.ndarray
        Array containing single image or patch, 2D or 3D.
    rotate_state : int
        Number of 90 degree rotations to apply.
    flip_state : int
        0 or 1, whether to flip the array or not.

    Returns
    -------
    np.ndarray
        Flipped and rotated array.
    """
    rotated = np.rot90(image, k=rotate_state, axes=(-2, -1))
    flipped = np.flip(rotated, axis=-1) if flip_state == 1 else rotated
    return flipped.copy()


def augment_batch(
    patch: np.ndarray,
    target: np.ndarray,
    seed: int = 42,
) -> Tuple[np.ndarray, ...]:
    """
    Apply augmentation function to patches and masks.

    Parameters
    ----------
    patch : np.ndarray
        Array containing single image or patch, 2D or 3D with masked pixels.
    original_image : np.ndarray
        Array containing original image or patch, 2D or 3D.
    mask : np.ndarray
        Array containing only masked pixels, 2D or 3D.
    seed : int, optional
        Seed for random number generator, controls the rotation and flipping.

    Returns
    -------
    Tuple[np.ndarray, ...]
        Tuple of augmented arrays.
    """
    rng = np.random.default_rng(seed=seed)
    rotate_state = rng.integers(0, 4)
    flip_state = rng.integers(0, 2)
    return (
        _flip_and_rotate(patch, rotate_state, flip_state),
        _flip_and_rotate(target, rotate_state, flip_state),
    )

# %% [markdown] tags=[]
# ### Defining the Dataset
#
# Here we're defining the basic pytorch dataset class that will be used to load the data. This class will be used to load the data and apply the normalization and augmentation functions to the data as it is loaded.
#

# %% tags=[]
# Define a Dataset
class CAREDataset(Dataset): # CAREDataset inherits from the PyTorch Dataset class
    def __init__(
        self, image_data: np.ndarray, target_data: np.ndarray, apply_augmentations=False
    ):
        # these are the "members" of the CAREDataset
        self.image_data = image_data
        self.target_data = target_data
        self.patch_augment = apply_augmentations

    def __len__(self):
        """Return the total number of patches.

        This method is called when applying `len(...)` to an instance of our class
        """
        return self.image_data.shape[
            0
        ]  # Your code here, define the total number of patches

    def __getitem__(self, index):
        """Return a single pair of patches."""

        # get patch
        patch = self.image_data[index]

        # get target
        target = self.target_data[index]

        # Apply transforms
        if self.patch_augment:
            patch, target = augment_batch(patch=patch, target=target)

        # Normalize the patch
        patch = normalize(patch, train_mean, train_std)
        target = normalize(target, target_mean, target_std)

        return patch[np.newaxis].astype(np.float32), target[np.newaxis].astype(
            np.float32
        )


# %% tags=[]
# test the dataset
train_dataset = CAREDataset(
    image_data=train_images_patches, target_data=train_targets_patches
)
val_dataset = CAREDataset(
    image_data=val_images_patches, target_data=val_targets_patches
)

# what is the dataset length?
assert len(train_dataset) == train_images_patches.shape[0], "Dataset length is wrong"

# check the normalization
assert train_dataset[42][0].max() <= 10, "Patch isn't normalized properly"
assert train_dataset[42][1].max() <= 10, "Target patch isn't normalized properly"

# check the get_item function
assert train_dataset[42][0].shape == (1, *patch_size), "Patch size is wrong"
assert train_dataset[42][1].shape == (1, *patch_size), "Target patch size is wrong"
assert train_dataset[42][0].dtype == np.float32, "Patch dtype is wrong"
assert train_dataset[42][1].dtype == np.float32, "Target patch dtype is wrong"


# %% [markdown] tags=[]
# The training and validation data are stored as an instance of a `Dataset`. 
# This describes how each image should be loaded.
# Now we will prepare them to be fed into the model with a `DataLoader`.
#
# This will use the Dataset to load individual images and organise them into batches.
# The Dataloader will shuffle the data at the start of each epoch, outputting different random batches.

# %% tags=[]
# Instantiate the dataset and create a DataLoader
train_dataloader = DataLoader(train_dataset, batch_size=32, shuffle=True)
val_dataloader = DataLoader(val_dataset, batch_size=8, shuffle=False)

# %% [markdown] tags=[]
# <div class="alert alert-block alert-success"><h1>Checkpoint 1: Data</h1>
#
# In this section, we prepared paired training data. 
# The steps were:
# 1) Loading the images.
# 2) Cropping them into patches.
# 3) Checking the patches visually.
# 4) Creating an instance of a pytorch Dataset and DataLoader.
#
# You'll see a similar preparation procedure followed for most deep learning vision tasks.
#
# Next, we'll use this data to train a denoising model.
# </div>
#
# <hr style="height:2px;">
#

# %% [markdown] tags=[]
# ## Part 2: Training the model
#
# Image restoration task is very similar to the segmentation task we have done in a previous exercise. We can use the same UNet model and just need to adapt a few things.
#
# %% [markdown] tags=[]
# ![image](nb_data/carenet.png)
# %% [markdown] tags=[]
# ### Instantiate the model
#
# We'll be using the model from the previous exercise, so we need to load the relevant module

# %% tags=[]
# Load the model
model = UNet(depth=2, in_channels=1, out_channels=1)

# %% [markdown] tags=[]
# <div class="alert alert-block alert-info"><h3>Task 1: Loss function</h3>
#
# CARE trains image to image, therefore we need a different loss function compared to the segmentation task (image to mask). Can you think of a suitable loss function?
#
# *hint: look in the `torch.nn` module of PyTorch ([link](https://pytorch.org/docs/stable/nn.html#loss-functions)).*
#
# </div>

# %% tags=["task"]
loss = #### YOUR CODE HERE ####

# %% tags=["solution"]
loss = torch.nn.MSELoss()

# %% [markdown] tags=[]
# <div class="alert alert-block alert-info"><h3>Task 2: Optimizer</h3>
#
# Similarly, define the optimizer. No need to be too inventive here!
#
# </div>

# %% tags=["task"]
optimizer = #### YOUR CODE HERE ####

# %% tags=["solution"]
optimizer = torch.optim.Adam(
    model.parameters(), lr=1e-4
)

# %% [markdown] tags=[]
# ### Training
#
# Here we will train a CARE model using classes and functions you defined in the previous tasks.
# We're using the same training loop as in the semantic segmentation exercise.
#

# %% [markdown] tags=[]
# <div class="alert alert-block alert-info"><h3>Task 3: Tensorboard</h3>
#
# We'll monitor the training of all models in 05_image_restoration using Tensorboard. 
# This is a program that plots the training and validation loss of networks as they train, and can also show input/output image pairs.
# Follow these steps to launch Tensorboard.
#
# 1) Open the extensions panel in VS Code. Look for this icon. 
#
# ![image](nb_data/extensions.png)
#
# 2) Search Tensorboard and install and install the extension published by Microsoft.
# 3) Start training. Run the cell below to begin training the model and generating logs.
# 3) Once training is started, open the command palette (ctrl+shift+p), search for Python: Launch Tensorboard and hit enter.
# 4) When prompted, select "Select another folder" and enter the path to the `01_CARE/runs/` directory.
#
# </div>

# %% [markdown] tags=[]
# In tensorboard, click the SCALARS tab to see the training and validation loss curves. 
# At the end of each epoch, refresh Tensorboard using the button in the top right to see the latest loss.
#
# Click the IMAGES tab to see the noisy inputs, denoised outputs and clean targets.
# These are updated at the end of each epoch too.

# %% tags=[]
# Training loop
n_epochs = 5
device = "cuda" if cuda.is_available() else "cpu"
model.to(device)

# tensorboard
tb_logger = SummaryWriter("runs/Unet"+datetime.now().strftime('%d%H-%M%S'))
def log_image(image, tag, logger, step):
    normalised_image = image.cpu().numpy()
    normalised_image = normalised_image - np.percentile(normalised_image, 1)
    normalised_image = normalised_image / np.percentile(normalised_image, 99)
    normalised_image = np.clip(normalised_image, 0, 1)
    logger.add_images(tag=tag, img_tensor=normalised_image, global_step=step)


train_losses = []
val_losses = []

for epoch in range(n_epochs):
    model.train()
    for i, (image_batch, target_batch) in enumerate(train_dataloader):
        batch = image_batch.to(device)
        target = target_batch.to(device)

        optimizer.zero_grad()
        output = model(batch)
        train_loss = loss(output, target)
        train_loss.backward()
        optimizer.step()

        if i % 10 == 0:
            print(f"Epoch: {epoch}, Batch: {i}, Loss: {train_loss.item()}")
            tb_logger.add_scalar(tag="train_loss", scalar_value=train_loss, global_step=epoch * len(train_dataloader) + i)

    model.eval()

    with no_grad():
        val_loss = 0
        for i, (batch, target) in enumerate(val_dataloader):
            batch = batch.to(device)
            target = target.to(device)

            output = model(batch)
            val_loss = loss(output, target)

        # log tensorboard
        step = epoch * len(train_dataloader)
        tb_logger.add_scalar(tag="val_loss", scalar_value=val_loss, global_step=step)

        # we always log the last validation images
        log_image(batch, tag="val_input", logger=tb_logger, step=step)
        log_image(target, tag="val_target", logger=tb_logger, step=step)
        log_image(output, tag="val_prediction", logger=tb_logger, step=step)

        print(f"Validation loss: {val_loss.item()}")

    # Save the losses for plotting
    train_losses.append(train_loss.item())
    val_losses.append(val_loss.item())


# %% [markdown] tags=[]
# ### Plot the loss

# %% tags=[]
# Plot training and validation losses
plt.figure(figsize=(10, 5))
plt.plot(train_losses)
plt.plot(val_losses)
plt.xlabel("Epoch")
plt.ylabel("Loss")
plt.legend(["Train loss", "Validation loss"])

# %% [markdown] tags=[]
# <div class="alert alert-block alert-success"><h1>Checkpoint 2: Training</h1>
#
# In this section, we created and trained a UNet for denoising.
# We:
# 1) Instantiated the model with random weights.
# 2) Chose a loss function to compare the output image to the ground truth clean image.
# 3) Chose an optimizer to minimize that loss function.
# 4) Trained the model with this optimizer.
# 5) Examined the training and validation loss curves to see how well our model trained.
#
# Next, we'll load a test set of noisy images and see how well our model denoises them.
# </div>
#
# <hr style="height:2px;">
#

# %% [markdown] tags=[]
# ## Part 3: Predicting on the test dataset
#

# %%
# Define the dataset for the test data
test_dataset = CAREDataset(
    image_data=test_images_array, target_data=test_targets_array
)
test_dataloader = DataLoader(test_dataset, batch_size=1, shuffle=False)


# %% [markdown]
# <div class="alert alert-block alert-info"><h3>Task 4: Predict using the correct mean/std</h3>
#
# In Part 1 we normalized the inputs and the targets before feeding them into the model. This means that the model will output normalized clean images, but we'd like them to be on the same scale as the real clean images.
#
# Recall the variables we used to normalize the data in Part 1, and use them denormalize the output of the model.
#
# </div>


# %%
def denormalize(
    image: np.ndarray,
    mean: float = 0.0,
    std: float = 1.0,
) -> np.ndarray:
    """
    Denormalize an image with given mean and standard deviation.

    Parameters
    ----------
    image : np.ndarray
        Array containing single image or patch, 2D or 3D.
    mean : float, optional
        Mean value for normalization, by default 0.0.
    std : float, optional
        Standard deviation value for normalization, by default 1.0.

    Returns
    -------
    np.ndarray
        Denormalized array.
    """
    return image * std + mean


# %% tags=["task"]
# Define the prediction loop
predictions = []

model.eval()
with no_grad():
    for i, (image_batch, target_batch) in enumerate(test_dataloader):
        image_batch = image_batch.to(device)
        target_batch = target_batch.to(device)
        output = model(image_batch)

        # Save the predictions for visualization
        predictions.append(denormalize(output.cpu().numpy(), #### YOUR CODE HERE ####))

# %% tags=["solution"]
# Define the prediction loop
predictions = []

model.eval()
with no_grad():
    for i, (image_batch, target_batch) in enumerate(test_dataloader):
        image_batch = image_batch.to(device)
        target_batch = target_batch.to(device)
        output = model(image_batch)

        # Save the predictions for visualization
        predictions.append(denormalize(output.cpu().numpy(), train_mean, train_std))

# %% [markdown] tags=[]
# ### Visualize the predictions
# %%
fig, ax = plt.subplots(3, 2, figsize=(15, 15))
ax[0, 0].imshow(test_images_array[0].squeeze(), cmap="magma")
ax[0, 0].set_title("Test image")
ax[0, 1].imshow(predictions[0][0].squeeze(), cmap="magma")
ax[0, 1].set_title("Prediction")
ax[1, 0].imshow(test_images_array[1].squeeze(), cmap="magma")
ax[1, 0].set_title("Test image")
ax[1, 1].imshow(predictions[1][0].squeeze(), cmap="magma")
ax[1, 1].set_title("Prediction")
ax[2, 0].imshow(test_images_array[2].squeeze(), cmap="magma")
ax[2, 0].set_title("Test image")
ax[2, 1].imshow(predictions[2][0].squeeze(), cmap="magma")
ax[1, 1].set_title("Prediction")
plt.tight_layout()

# %% [markdown] tags=[]
# <div class="alert alert-block alert-success"><h1>Checkpoint 3: Predicting</h1>
#
# In this section, we evaluated the performance of our denoiser.
# We:
# 1) Created a CAREDataset and Dataloader for a prediction loop.
# 2) Ran a prediction loop on the test data.
# 3) Examined the outputs.
<<<<<<< HEAD
#
# This notebook has shown how matched pairs of noisy and clean images can train a UNet to denoise.
=======
>>>>>>> 7fff8681
# </div>

# %% [markdown] tags=[]
# <div class="alert alert-block alert-info"><h3>Task 5: Choose your next exercise</h3>
#
# You are free to choose which deep learning-based image restoration method you want to learn about next.
# To learn more about denoising, you can choose from [02_Noise2Void](../02_Noise2Void/exercise.ipynb) or [03_COSDD](../03_COSDD/exercise.ipynb).
# Or, to learn about computational unmixing, try [04_DenoiSplit](../04_DenoiSplit/exercise.ipynb).
#
# [02_Noise2Void](../02_Noise2Void/exercise.ipynb) is a denoiser that is trained using unpaired noisy images, meaning that, unlike CARE, we don't need any examples of clean images.
# It's also relatively quick to train, but there's a catch.
# It relies on the assumption that the noise is unstructured.
# Unstructured noise is uncorrelated over pixels, so has no streaky or line artifacts.
# An example is shown below.
#
# <img src="./../02_Noise2Void/imgs/unstructured noise.png">
#
# [03_COSDD](../03_COSDD/exercise.ipynb) is also a denoiser trained using unpaired noisy images, but it can handle a specific form of structure.
# That structure is row correlation.
# Row-correlated noise is common in scanning-based imaging techniques like point-scanning confocal microscopy, an example is shown below.
# It can also be found when using sCMOS sensors.
# The practical trade-off with N2V is that COSDD takes much longer to train.
#
# <img src="./../03_COSDD/resources/structured noise.png">
#
# [04_MicroSplit](../04_MicroSplit/exercise.ipynb) is a computational multiplexing technique.
# It uses deep learning to separate multiple superimposed cellular structures within a single fluorescent image channel, turning one fluorescent channel into as many as four.
# Imaging multiple cellular structures in a single fluorescent channel effectively increases the available photon budget, which can be reallocated to achieve faster imaging, higher signal-to-noise ratios, or the imaging of additional structures. 
# An example of splitting is shown below.
# 
# <img src="./../04_MicroSplit/imgs/Fig1_b.png">
#
# </div><|MERGE_RESOLUTION|>--- conflicted
+++ resolved
@@ -274,13 +274,8 @@
 #
 # </div>
 
-<<<<<<< HEAD
-# %% [markdown] tags=["solution"]
-# Normalization brings the data's values into a standardized range, making the default weight initialization appropriate and magnitude of gradients suitable for the default learning rate. 
-=======
 # %% [markdown] tags=[]
 # Normalization brings the data's values into a standardized range, making the magnitude of gradients suitable for the default learning rate. 
->>>>>>> 7fff8681
 # The target noise-free images have a much higher intensity than the noisy input images.
 # They need to be normalized using their own statistics to bring them into the same range.
 
@@ -752,11 +747,8 @@
 # 1) Created a CAREDataset and Dataloader for a prediction loop.
 # 2) Ran a prediction loop on the test data.
 # 3) Examined the outputs.
-<<<<<<< HEAD
 #
 # This notebook has shown how matched pairs of noisy and clean images can train a UNet to denoise.
-=======
->>>>>>> 7fff8681
 # </div>
 
 # %% [markdown] tags=[]
