--- conflicted
+++ resolved
@@ -658,21 +658,12 @@
 # %% [markdown] tags=[]
 # <div class="alert alert-block alert-info"><h3>Task 5: Launch Tensorboard</h3>
 #
-<<<<<<< HEAD
 # As we mentioned above, we'll monitor the training using Tensorboard. 
 # Follow these steps to launch Tensorboard to monitor your training run:
 
 # 1) Start training. Run the cell below to begin training the model and generating logs.
 # 2) Once training is started. Open the command palette (ctrl+shift+p), search for Python: Launch Tensorboard and hit enter.
 # 3) When prompted, select "Select another folder" and enter the path to the `01_CARE/runs/` directory.
-=======
-# ![image](nb_data/extensions.png)
-#
-# 2) Search Tensorboard and install and install the extension published by Microsoft.
-# 3) Start training. Run the cell below to begin training the model and generating logs.
-# 3) Once training is started, open the command palette (ctrl+shift+p), search for Python: Launch Tensorboard and hit enter.
-# 4) When prompted, select "Select another folder" and enter the path to the `01_CARE/runs/` directory.
->>>>>>> f0999336
 #
 # </div>
 
@@ -919,14 +910,9 @@
 # To learn more about denoising, you can choose from [02_Noise2Void](../02_Noise2Void/exercise.ipynb) or [03_COSDD](../03_COSDD/exercise.ipynb).
 # Or, to learn about computational unmixing, try [04_DenoiSplit](../04_DenoiSplit/exercise.ipynb).
 #
-<<<<<<< HEAD
 # [02_Noise2Void](../02_Noise2Void/exercise.ipynb) is a denoiser that is trained directly on (unpaired) noisy images in a self-supervised fashion. Meaning that, unlike CARE, we don't need any examples of clean images.
 # It's also relatively quick to train.
 # But there's a catch.
-=======
-# [02_Noise2Void](../02_Noise2Void/exercise.ipynb) is a denoiser that is trained using unpaired noisy images, meaning that, unlike CARE, we don't need any examples of clean images.
-# It's also relatively quick to train, but there's a catch.
->>>>>>> f0999336
 # It relies on the assumption that the noise is unstructured.
 # Unstructured noise is uncorrelated over pixels, so has no streaky or line artifacts.
 # An example is shown below.
