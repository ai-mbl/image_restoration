# %% tags=["solution", "task"]
# ruff: noqa: F811
# %% [markdown] tags=[]
# # Noise2Void
#
# In the first exercise, we denoised images with CARE using supervised training. As 
# discussed during the lecture, ground-truth data is not always available in life 
# sciences. But no panic, Noise2Void is here to help!
#
# Indeed Noise2Void is a self-supervised algorithm, meaning that it trains on the data
# itself and does not require clean images. The idea is to predict the value of masked
# pixels based on the information from the surrounding pixels. Two underlying hypothesis
# allow N2V to work: the structures are continuous and the noise is pixel-independent, 
# that is to say the amount of noise in one pixel is independent from the amount of noise
# in the surrounding pixels. Fortunately for us, it is very often the case in microscopy images!
#
# If N2V does not require pairs of noisy and clean images, then how does it train?
#
# First it selects random pixels in each patch, then it masks them. The masking is 
# not done by setting their value to 0 (which could disturb the network since it is an
# unexpected value) but by replacing the value with that of one of the neighboring pixels.
#
# Then, the network is trained to predict the value of the masked pixels. Since the masked
# value is different from the original value, the network needs to use the information
# contained in all the pixels surrounding the masked pixel. If the noise is pixel-independent,
# then the network cannot predict the amount of noise in the original pixel and it ends
# up predicting a value close to the "clean", or denoised, value.
#
# In this notebook, we will use an existing library called [Careamics](https://careamics.github.io)
# that includes N2V and other algorithms:
#
# <p align="center">
#     <img src="https://raw.githubusercontent.com/CAREamics/.github/main/profile/images/banner_careamics.png" width=400>
# </p>
#
#
# ## References
#
# - Alexander Krull, Tim-Oliver Buchholz, and Florian Jug. "[Noise2Void - learning denoising from single noisy images.](https://openaccess.thecvf.com/content_CVPR_2019/html/Krull_Noise2Void_-_Learning_Denoising_From_Single_Noisy_Images_CVPR_2019_paper.html)" Proceedings of the IEEE/CVF conference on Computer Vision and Pattern Recognition, 2019.
# - Joshua Batson, and Loic Royer. "[Noise2self: Blind denoising by self-supervision.](http://proceedings.mlr.press/v97/batson19a.html)" International Conference on Machine Learning. PMLR, 2019.

# %% [markdown] tags=[]
# <div class="alert alert-block alert-success"><h3>Objectives</h3>
#     
# - Understand how N2V masks pixels for training
# - Learn how to use CAREamics to train N2V
# - Think about pixel noise and noise correlation
#   
# </div>
#

# %% [markdown] tags=[]
# ### Mandatory actions

# %% [markdown] tags=[]
# <div class="alert alert-danger">
# Set your python kernel to <code>05_image_restoration</code>
# </div>

# %% tags=[]
from pathlib import Path

import numpy as np
import matplotlib.pyplot as plt
import tifffile

from careamics import CAREamist
from careamics.config import (
    create_n2v_configuration,
)
from careamics.transforms import N2VManipulate

# %matplotlib inline

# %% [markdown] tags=[]
# <hr style="height:2px;">
#
# ## Part 1 Visualize the masking algorithm
#
# In this first part, let's inspect how this pixel masking is done before training a N2V network!
#
# Before feeding patches to the network, a set of transformations, or augmentations, are 
# applied to them. For instance in microscopy, we usually apply random 90 degrees rotations
# or flip the images. In Noise2Void, we apply one more transformation that replace random pixels
# by a value from their surrounding.
#
# In CAREamics, the transformation is called `N2VManipulate`. It has different 
# parameters: `roi_size`, `masked_pixel_percentage` and `strategy`.

# %% tags=[]
# Define a patch size for this exercise
dummy_patch_size = 10

# Define masking parameters
roi_size = 3
masked_pixel_percentage = 10
strategy = 'uniform'

# %% [markdown] tags=[]
# <div class="alert alert-block alert-info"><h3><b>Task 1: Explore the N2VManipulate parameters</b></h3>
#
# Can you understand what `roi_size` and `masked_pixel_percentage` do? What can go wrong if they are too small or too high?
#
#
# Run the cell below to observe the effects!
# </div>

# %% tags=[]
# Create a dummy patch
patch = np.arange(dummy_patch_size**2).reshape(dummy_patch_size, dummy_patch_size)

# The pixel manipulator expects a channel dimension, so we need to add it to the patch
patch = patch[np.newaxis]

# Instantiate the pixel manipulator
manipulator = N2VManipulate(
    roi_size=roi_size,
    masked_pixel_percentage=masked_pixel_percentage,
    strategy=strategy,
)

# And apply it
masked_patch, original_patch, mask = manipulator(patch)

# Visualize the masked patch and the mask
fig, ax = plt.subplots(1, 2, figsize=(10, 5))
ax[0].imshow(masked_patch[0])
ax[0].title.set_text("Manipulated patch")
ax[1].imshow(mask[0], cmap="gray")
ax[1].title.set_text("Mask")

# %% [markdown] tags=[]
# <div class="alert alert-block alert-warning"><h3>Questions: Noise2Void masking strategy</h3>
#
#
# So what's really happening on a technical level? 
#
# In the basic setting N2V algorithm replaces certain pixels with the values from the vicinity
# Other masking stategies also exist, e.g. median, where replacement value is the median off all the pixels inside the region of interest.
#
# Feel free to play around with the ROI size, patch size and masked pixel percentage parameters
#
# </div>
#

# %% [markdown] tags=[]
# <div class="alert alert-block alert-success"><h1><b>Checkpoint 1: N2V masking</b></h1>
# </div>

# %% [markdown] tags=[]
# <hr style="height:2px;">
#
# ## Part 2: Prepare the data
#
# Now that we understand how the masking works, let's train a Noise2Void network! We will
# use a scanning electron microscopy image (SEM).

# %% tags=[]
# Define the paths
root_path = Path("./../data")
root_path = root_path / "denoising-N2V_SEM.unzip/SEM"
assert root_path.exists(), f"Path {root_path} does not exist"

train_images_path = root_path / "train.tif"
validation_images_path = root_path / "validation.tif"

# %% [markdown] tags=[]
# #### Visualize training data

# %% tags=[]
# Load images
train_image = tifffile.imread(train_images_path)
print(f"Train image shape: {train_image.shape}")
plt.imshow(train_image, cmap="gray")

# %% [markdown] tags=[]
# #### Visualize validation data

# %% tags=[]
val_image = tifffile.imread(validation_images_path)
print(f"Validation image shape: {val_image.shape}")
plt.imshow(val_image, cmap="gray")

# %% [markdown] tags=[]
# ## Part 3: Create a configuration
#
# CAREamics can be configured either from a yaml file, or with an explicitly created config object.
# In this note book we will create the config object using helper functions. CAREamics will 
# validate all the parameters and will output explicit error if some parameters or a combination of parameters isn't allowed. It will also provide default values for missing parameters.
#
# The helper function limits the parameters to what is relevant for N2V, here is a break down of these parameters:
#
# - `experiment_name`: name used to identify the experiment
# - `data_type`: data type, in CAREamics it can only be `tiff` or `array` 
# - `axes`: axes of the data, here it would be `YX`. Remember: pytorch and numpy order axes in reverse of what you might be used to. If the data were 3D, the axes would be `ZYX`.
# - `patch_size`: size of the patches used for training
# - `batch_size`: size of each batch
# - `num_epochs`: number of epochs
#
#
# There are also optional parameters, for more fine grained details:
#
# - `use_augmentations`: whether to use augmentations (flip and rotation)
# - `use_n2v2`: whether to use N2V2, a N2V variant (see optional exercise)
# - `n_channels`: the number of channels 
# - `roi_size`: size of the N2V manipulation region (remember that parameter?)
# - `masked_pixel_percentage`: percentage of pixels to mask
# - `logger`: which logger to use
#
#
# Have a look at the [documentation](https://careamics.github.io) to see the full list of parameters and 
# their use!
#

# %% tags=[]
# Create a configuration using the helper function
training_config = create_n2v_configuration(
    experiment_name="dl4mia_n2v_sem",
    data_type="tiff",
    axes="YX",
    patch_size=[64, 64],
    batch_size=128,
    num_epochs=10,
    roi_size=11,
    masked_pixel_percentage=0.2,
    logger="tensorboard"
)

# %% [markdown] tags=[]
# #### Initialize the Model
#
# Let's instantiate the model with the configuration we just created. CAREamist is the main class of the library, it will handle creation of the data pipeline, the model, training and inference methods.

# %% tags=[]
careamist = CAREamist(source=training_config)

# %% [markdown] tags=[]
# ## Part 4: Train
#
# Here, we need to specify the paths to training and validation data. We can point to a folder containing 
# the data or to a single file. If it fits in memory, then CAREamics will load everything and train on it. If it doesn't, then CAREamics will load the data file by file.

# %% tags=[]
careamist.train(train_source=train_images_path, val_source=validation_images_path)

# %% [markdown] tags=[]
# <div class="alert alert-block alert-info"><h3><b>Task 2: Tensorboard</b></h3>
#
# Remember the configuration? Didn't we set `logger` to `tensorboard`? Then we can visualize the loss curve!
#
# Open Tensorboard in VS Code (check Task 3 in 01_CARE) to monitor training. 
<<<<<<< HEAD
# Logs for this model are stored in the `02_Noise2Void/tb_logs/` folder.
=======
# Logs for this model are stored in the `02_N2V/tb_logs/` folder.
>>>>>>> 7fff8681
# </div>
#
# <div class="alert alert-block alert-warning"><h3>Question: N2V loss curve</h3>
#
# Do you remember what the loss is in Noise2Void? What is the meaning of the loss curve in that case? Can
# it be easily interpreted?
# </div>
#
# <div class="alert alert-block alert-success"><h1>Checkpoint 2: Training Noise2Void</h1>
# </div>

# %% [markdown] tags=[]
# <hr style="height:2px;">
#
# We trained, but how well did it do?

# %% [markdown] tags=[]
# ## Part 5. Prediction
#
# In order to predict on an image, we also need to specify the path. We also typically need
# to cut the image into patches, predict on each patch and then stitch the patches back together.
#
# To make the process faster, we can choose bigger tiles than the patches used during training. By default CAREamics uses tiled prediction to handle large images. The tile size can be set via the `tile_size` parameter. Tile overlap is computed automatically based on the network architecture.

# %% tags=[]
preds = careamist.predict(source=train_images_path, tile_size=(256, 256))[0]

# %% [markdown] tags=[]
# ### Visualize predictions

# %% tags=[]
# Show the full image
fig, ax = plt.subplots(1, 2, figsize=(10, 5))
ax[0].imshow(train_image, cmap="gray")
ax[1].imshow(preds.squeeze(), cmap="gray")

# %% [markdown] tags=[]
# <div class="alert alert-block alert-warning"><h3><b>Question: Inspect the image closely</b></h3>
#
# If you got a good result, try to inspect the image closely. For instance, the default
# window we used for the close-up image:
#
# `y_start` = 200
#
# `y_end` = 450
#
# `x_start` = 600
#
# `x_end` = 850
#
# Do you see anything peculiar in the fine grained details? What could be the reason for that?
# </div>

# %% tags=[]
# Show a close up image
y_start = 200
y_end = 450
x_start = 600
x_end = 850

fig, ax = plt.subplots(1, 2, figsize=(10, 5))
ax[0].imshow(train_image[y_start:y_end, x_start:x_end], cmap="gray")
ax[1].imshow(preds.squeeze()[y_start:y_end, x_start:x_end], cmap="gray")

# %% [markdown] tags=[]
# <div class="alert alert-block alert-warning"><h3><b>Question: Check the residuals</b></h3>
#
# Compute the absolute difference between original and denoised image. What do you see? 
#
# </div>

# %% tags=[]
plt.imshow(preds.squeeze() - train_image, cmap="gray")

# %% [markdown] tags=[]
# <div class="alert alert-block alert-info"><h3><b>Task 4(Optional): Improving the results</b></h3>
#
# CAREamics configuration won't allow you to use parameters which are clearly wrong. However, there are many parameters that can be tuned to improve the results. Try to play around with the `roi_size` and `masked_pixel_percentage` and see if you can improve the results.
#
# Do the fine-grained structures observed in during the closer look at the image disappear?
#
# </div>

# %% [markdown] tags=[]
# ### How to predict without training?
#
# Here again, CAREamics provides a way to create a CAREamist from a checkpoint only,
# allowing predicting without having to retrain.

# %% tags=[]
# Instantiate a CAREamist from a checkpoint
other_careamist = CAREamist(source="checkpoints/last.ckpt")

# And predict
new_preds = other_careamist.predict(source=train_images_path, tile_size=(256, 256))[0]

# Show the full image
fig, ax = plt.subplots(1, 2, figsize=(10, 5))
ax[0].imshow(train_image, cmap="gray")
ax[1].imshow(new_preds.squeeze(), cmap="gray")

# %% [markdown] tags=[]
# <div class="alert alert-block alert-success"><h1>Checkpoint 3: Prediction</h1>
# </div>
#
# <hr style="height:2px;">
#
# ## Part 6: Exporting the model
#
# Have you heard of the [BioImage Model Zoo](https://bioimage.io/#/)? It provides a format for FAIR AI models and allows
# researchers to exchange and reproduce models. 

# %% tags=[]
# Export model as BMZ
careamist.export_to_bmz(
    path_to_archive="n2v_model.zip",
    input_array=train_image[:128, :128],
    friendly_model_name="SEM_N2V",
    authors= [{"name": "Jane", "affiliation": "Doe University"}],
    general_description='',
    data_description='',
)

# %% [markdown] tags=[]
# <hr style="height:2px;"><div class="alert alert-block alert-warning"><h3>Take away questions</h3>
#
# - Which is the best saved checkpoint for Noise2Void, the one at the end of the training or the one with lowest validation loss?
#
# - Is validation useful in Noise2Void?
#
# - We predicted on the same image we trained on, is that a good idea?
#
# - Can you reuse the model on another image?
#
# - Can you train on images with multiple channels? RGB images? Biological channels (GFP, RFP, DAPI)?
#
# - N2V training is unsupervised, how can you be sure that the training worked and is not hallucinating?
# </div>
#

# %% [markdown] tags=[]
# <hr style="height:2px;"><div class="alert alert-block alert-success"><h1>End of the exercise</h1>
# </div><|MERGE_RESOLUTION|>--- conflicted
+++ resolved
@@ -249,11 +249,7 @@
 # Remember the configuration? Didn't we set `logger` to `tensorboard`? Then we can visualize the loss curve!
 #
 # Open Tensorboard in VS Code (check Task 3 in 01_CARE) to monitor training. 
-<<<<<<< HEAD
 # Logs for this model are stored in the `02_Noise2Void/tb_logs/` folder.
-=======
-# Logs for this model are stored in the `02_N2V/tb_logs/` folder.
->>>>>>> 7fff8681
 # </div>
 #
 # <div class="alert alert-block alert-warning"><h3>Question: N2V loss curve</h3>
