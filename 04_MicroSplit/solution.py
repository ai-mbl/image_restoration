# %% tags=["solution", "task"]
# ruff: noqa: F811
# %% [markdown] tags=[]
# # MicroSplit: Semantic Unmixing of Fluorescent Microscopy Data
#
# In this notebook, you will work with MicroSplit, a deep learning-based computational multiplexing technique that allows imaging multiple cellular structures within a single fluorescent channel. The method enables imaging more cellular structures, imaging them faster, and at reduced overall light exposure.
#
# <p>
#     <img src="imgs/Fig1_a.png" width="800" />
# </p>
#
# <p>
#     <img src="imgs/Fig1_b.png" width="800" />
# </p>
#
# In more detail, MicroSplit performs the task of ***joint splitting and unsupervised denoising*** in fluorescence microscopy.
#
# From a technical perspective, given a noisy image with superimposed labeled structures $X$ (e.g., multiple fluorescently labeled structures imaged in the same channel), the goal is to predict multiple, *unmixed*, *denoised* images $C_1$, ..., $C_k$, each one corresponding to one of the $k$ different structures. Mathematically: $X = C_1 + C_2 + \dots + C_k + n$, where $n$ is the noise in $X$. 
#
# MicroSplit is trained with 2 main objectives (losses):
# - ***Supervised unmixing*** using target (noisy) unmixed images of the labeled structures.
# - ***Unsupervised denoising*** using a *Noise Model loss*. 
#
# MicroSplit's architecture is a slightly modified version of a Ladder Variational Auto-Encoder (LVAE).
# A distinctive feature of the model is the use of an additional trick called Lateral Contextualization (LC). It consists in having additional inputs in the Encoder part which include larger field-of-views (FOVs) of the main superimposed input. This enables the Neural Network to receive more long-range content than the one of a single input patch, hence allowing the extraction of global features which has shown to increase accuracy and consistency of unmixed predictions. 
#
# <p>
#     <img src="imgs/Fig2.png" width="800" />
# </p>
#
# ***NOTE***: you are now probably wondering how we get a larger FOV is the input is a full microscopy image. Well... the reality is that in microscopy images are usually pretty large and GPUs are *always* too small (🥲). Therefore, we usually work on image **patches** obtained by cropping parts of the image. In this context, LC inputs are simply crops centered on the original one including a larger area of the image.

# %% [markdown] tags=[]
# ***Additional resources:***
# - For more information about LC, please check this paper where we first introduced the idea: [μSplit: efficient image decomposition for microscopy data](https://openaccess.thecvf.com/content/ICCV2023/papers/Ashesh_uSplit_Image_Decomposition_for_Fluorescence_Microscopy_ICCV_2023_paper.pdf), which enabled the network to understand the global spatial context around the input patch.
# - To understand in detail how the joint denoising is performed please check this other work: [denoiSplit: a method for joint microscopy image splitting and unsupervised denoising](https://eccv.ecva.net/virtual/2024/poster/2538). 

# %% [markdown] tags=[]
# <div class="alert alert-danger">
# Set your python kernel to <code>05_image_restoration</code>
# </div>

# %% [markdown] tags=["solution"]
# <div class="alert">
# Note for reviewers: dataset can be reduced to have faster training and inference!
# </div>

# %% tags=[]
from functools import partial
from pathlib import Path

import torch
import matplotlib.pyplot as plt
from careamics.lightning import VAEModule
from pytorch_lightning import Trainer
from pytorch_lightning.loggers import TensorBoardLogger
from torch.utils.data import DataLoader

from microsplit_reproducibility.configs.data.custom_dataset_2D import get_data_configs
from microsplit_reproducibility.configs.factory import (
    create_algorithm_config,
    get_likelihood_config,
    get_loss_config,
    get_model_config,
    get_optimizer_config,
    get_training_config,
    get_lr_scheduler_config,
)
from microsplit_reproducibility.configs.parameters._base import SplittingParameters
from microsplit_reproducibility.datasets import create_train_val_datasets
from microsplit_reproducibility.utils.callbacks import get_callbacks
from microsplit_reproducibility.utils.io import load_checkpoint_path
from microsplit_reproducibility.utils.utils import plot_input_patches, clean_ax
from microsplit_reproducibility.notebook_utils.custom_dataset_2D import (
    get_unnormalized_predictions,
    get_target,
    get_input,
    full_frame_evaluation,
    show_sampling,
    pick_random_patches_with_content,
)


from utils import (
    get_train_val_data,
    compute_metrics,
    show_metrics,
    load_pretrained_model,
    STRUCTURE_2_INDEX
)

# %matplotlib inline

# %% tags=[]
assert torch.cuda.is_available()
torch.set_float32_matmul_precision('medium')

# %% [markdown] tags=[]
# # **Exercise 1**: Training MicroSplit

# %% [markdown] tags=[]
# ## 1.1. Data Preparation

# %% [markdown] tags=[]
# Since the channel unmixing capabilities of MicroSplit are trained in a supervised way, we must feed *(i)* input images that contain the superimposed structures, and *(ii)* target images/channels, each one showing one label structure separately. 
#
# Notice that, for simplicity, the mixed input image is here obtained synthetically by overlapping (pixel-wise sum) the other two channels.
#
# In this exercise, we will use a dataset imaged at the National Facility for Light Imaging at Human Technopole.
#
# This dataset contains four labeled structures: 
# 1. Cell Nucleui,
# 1. Microtubules,
# 1. Nuclear Membrane,
# 1. Centromeres/Kinetocores.
#
# Additionally, this dataset offers acquisitions taken with different exposure times `(2, 20, 500 ms)`. Hence, the data is available at various [signal-to-noise ratios](https://en.wikipedia.org/wiki/Signal-to-noise_ratio#:~:text=Signal%2Dto%2Dnoise%20ratio%20(,power%2C%20often%20expressed%20in%20decibels.)) (SNR). Shorter exposure times entails the collection of fewer photons, leading to higher *Poisson shot noise* and, therefore, a lower SNR.

# %% [markdown] tags=[]
# <div class="alert alert-info"><h4><b>Task 1.1.</b></h4>
#
# In the following, you will be asked to select:
# 1. The labeled structures to unmix;
# 2. The exposure time (and, thus, the SNR) of the input superimposed images.
#
# Observe that:
# - The more structures to unmix you pick, the more challenging the task becomes. A 2-structures unmixing is for sure easier than 3 or 4-structures unmixing.
# - The lower the SNR of the data you will choose to train $\mathrm{Micro}\mathbb{S}\mathrm{plit}$ with, the more challenging the task become and the more important will the unsupervised denoising feature of $\mathrm{Micro}\mathbb{S}\mathrm{plit}$ become.
#
# You can play with these parameters and check MicroSplit performance with different combinations.
# </div>

# %% tags=["task"]
# pick structures and exposure time
STRUCTURES = [...] # choose among "Nuclei", "Microtubules", "NucMembranes", "Centromeres"
EXPOSURE_TIME = ... # in ms, choose among 2, 20, 500 (expressed in ms)

assert EXPOSURE_TIME in [2, 20, 500], "Exposure time must be one of [2, 20, 500] ms"
assert all([
    s in ["Nuclei", "Microtubules", "NucMembranes", "Centromeres"] for s in STRUCTURES
]), "Invalid structure selected. Choose among 'Nuclei', 'Microtubules', 'NucMembranes', 'Centromeres'."
# %% tags=["solution"]
# pick structures and exposure time
STRUCTURES = ["Nuclei", "Microtubules"] # choose among "Nuclei", "Microtubules", "NucMembranes", "Centromeres"
EXPOSURE_TIME = 500 # in ms, choose among 2, 20, 500 (expressed in ms)

assert EXPOSURE_TIME in [2, 20, 500], "Exposure time must be one of [2, 20, 500] ms"
assert isinstance(STRUCTURES, list), "Pass structures as a list"
assert all([
    s in ["Nuclei", "Microtubules", "NucMembranes", "Centromeres"] for s in STRUCTURES
]), "Invalid structure selected. Choose among 'Nuclei', 'Microtubules', 'NucMembranes', 'Centromeres'."
assert len(STRUCTURES) > 1, "Choose at leaser two structures"

# %% [markdown] tags=[]
# The following cell creates data configuration for training, validation and test sets. Each configurarion defines a set of parameters related to data loading, dataset creation and data processing.
#
# For more accessibility, configs are automatically generated by the `get_data_configs` wrapper function, which only requires to define:
# - `image_size` : `tuple[int]` -> the patch size used to train the model.
# - `num_channels` : `int` -> the number of target structures to unmix.

# %% tags=[]
train_data_config, val_data_config, test_data_config = get_data_configs(
    image_size=(64, 64),
    num_channels=len(STRUCTURES),
)

# %% [markdown] tags=[]
# Create the train, val, and test datasets

# %% tags=[]
datapath = Path(f"./MicroSplit_MBL_2025/data/{EXPOSURE_TIME}ms")
load_data_func = partial(get_train_val_data, structures=STRUCTURES)

# %% tags=[]
train_dset, val_dset, test_dset, data_stats = create_train_val_datasets(
    datapath=datapath,
    train_config=train_data_config,
    val_config=val_data_config,
    test_config=val_data_config,
    load_data_func=load_data_func,
)

# %% [markdown] tags=[]
# Create the train and val dataloaders. The test one is not used for training, hence it will be created later on during evaluation 

# %% tags=[]
train_dloader = DataLoader(
    train_dset,
    batch_size=32,
    num_workers=3,
    shuffle=True,
)
val_dloader = DataLoader(
    val_dset,
    batch_size=32,
    num_workers=3,
    shuffle=False,
)

# %% [markdown] tags=[]
# <div class="alert alert-info"><h4><b>Check some training data patches!</b></h4>
#
# ***Tip:*** the following functions shows a few samples of the prepared training data. In case you don't like what you see (empty or noisy patches), execute the cell again. Different randomly chosen patches will be shown!</div>

# %% [markdown] tags=[]
# <div class="alert alert-warning"><h4><b>Question 1.1.</b></h4>
#
# - Can you tell in which part of the model the different patches shown below are used?
# - What do the input patches show? Why are there multiple inputs?
# - Why do we need targets? How do we use such targets? 
<<<<<<< HEAD
# %% [markdown] tags=["solution"]
# *Answers*
=======
#
# </div>

# %% [markdown] tags=["solution"]
# <div class="alert alert-warning"><h4><b>Question 1.1</b></h4>
# 
>>>>>>> 7fff8681
# - First columns contain, respectively, the superimposed input patch, and the additional input patches for Lateral Contextualization (LC). The later columns show, instead, the target unmixed patches.
# - Input patches represent the image obtained by superimposing (mixing) the signal coming from different labeled structures. The additional LC inputs are used to enhance the field of view and, hence, the semantic context processed by the network.
# - For this task we need unmixing targets as we are doing Supervised Learning.
# </div>

# %% tags=[]
plot_input_patches(dataset=train_dset, num_channels=len(STRUCTURES), num_samples=3, patch_size=64)

# %% [markdown] tags=[]
# <div class="alert alert-warning"><h4><b>Question 1.2.</b></h4>
#
# Below are 2 examples of superimposed labeled structures with the correspondent ground truths. 
# 1. Which one you think it's harder to unmix? Why?
# 2. What are, in your opinion, features of the input data that would make unmixing more difficult? 
<<<<<<< HEAD
# %% [markdown] tags=["solution"]
# *Answers*
=======
#
# </div>

# %% [markdown] tags=["solution"]
# <div class="alert alert-warning"><h4><b>Question 1.2.</b></h4>
# 
>>>>>>> 7fff8681
# 1. (b), because it shows more morphologically similar structures. MicroSplit is a content-aware method, i.e., it extracts semantic information regarding morphology, shape, brightness, etc., from the input data. Since structurally similar signal share many semantic features, the unmixing task becomes more challenging.
# 2. Semantic similarity between labeled structures, difference in brightness/intensity between labeled structures, colocalization, ...
# </div>

# %% [markdown] tags=[]
# <p>
#     <img src="imgs/question1.png" width="800" />
# </p>

# %% [markdown] tags=[]
# <div class="alert alert-success"><h2><b>Checkpoint 1: Data Preparation</b></h2>
# </div>
#
# <hr style="height:2px;">

# %% [markdown] tags=[]
# ## 1.2. Setup MicroSplit for training
# In this section, we create all the configs for the upcoming model initialization and training run. Configs allow to group all the affine parameters in the same place (architecture, training, loss, etc. etc.) and offer automated validation of the input parameters to prevent the user from inputting wrong combinations.
#
# Notice that MicroSplit is being implemented in CAREamics library, therefore the API is quite similar to the one you (perhaps) saw for Noise2Void. 

# %% [markdown] tags=[]
# <div class="alert alert-info"><h4><b>Task 1.2.</b></h4>
#
# In the following, we will initialize all the different configs that are needed to (i) instantiate a working MicroSplit model; (ii) train the model. 
#
# To facilitate the task, we define all the customizable parameters within the `get_microsplit_parameters` function. This returns the parameters for the current experiment that are later used to automatically define the single configs.
#
# Your task here is to:
# - Understand the meaning of these customizable parameters.
# - Play with some of them (only the ones indicated by us). 
#
# </div>

# %% [markdown] tags=[]
# Here's a break down of the customizable parameters:
#
# - `algorithm : str` -> the type of training algorithm to use. `denoisplit` does joint splitting and denoising, whereas `musplit` only does splitting.
# - `loss_type : str` -> the loss used to train the model. `denoisplit_musplit` practically means that the loss used is a combination of the loss used for `denoisplit` algorithm with some elements taken from `musplit` algorithm to improve splitting performance. 
# - `image_size : tuple[int]` -> the patch size used to train the model.
# - `noise_model_path : str` -> path to a folder containing the pre-trained noise models for the different channels.
# - `target_channels : int` -> the number of target structures to unmix (similar to `num_channels` seen before).
# - `multiscale_count : int` -> the total number of inputs (main + LC) to use. For instance, if set to `3`, it means main input + 2 LC inputs are used.
# - `lr : float` -> learning rate.
# - `num_epochs : int` -> the maximum number of epochs the model is trained for.
# - `lr_scheduler_patience : int` -> number of epochs to wait before decreasing the learning rate. Helps get away from local minima during training. Used by callbacks.
# - `earlystop_patientce : int` -> number of epochs to wait before applying earlystop. Earlystop consists in stopping training process before it reaches the desired number of epoche is a monitored metric (usually the aggregated validation loss) doesn't improve over some amount of epochs.

# %% [markdown] tags=[]
# Get pre-trained noise models

# %% tags=[]
NM_PATH = Path(f"./MicroSplit_MBL_2025/noise_models/{EXPOSURE_TIME}ms")

paths_to_noise_models = [
    str(NM_PATH / f"noise_model_Ch{STRUCTURE_2_INDEX[structure]}.npz")
    for structure in STRUCTURES
]

# %% [markdown] tags=[]
# Set other parameters
# %% tags=["task"]
# setting up MicroSplit parametrization
experiment_params = SplittingParameters(
    algorithm="denoisplit",
    loss_type="denoisplit_musplit",
    img_size=(64, 64), # this should be consistent with the dataset
    target_channels=len(STRUCTURES),
    multiscale_count=3,
    lr=1e-3,
    num_epochs=..., # <- you can modify this
    lr_scheduler_patience=..., # <- you can modify this (note: if you want this to work, must be less than num_epochs)
    earlystop_patience=..., # <- you can modify this (note: if you want this to work, must be less than num_epochs)
    nm_paths=paths_to_noise_models,
).model_dump()

# add data stats for standardization
experiment_params["data_stats"] = data_stats

# %% tags=["solution"]
# setting up MicroSplit parametrization
experiment_params = SplittingParameters(
    algorithm="denoisplit",
    loss_type="denoisplit_musplit",
    img_size=(64, 64), # this should be consistent with the dataset
    target_channels=len(STRUCTURES),
    multiscale_count=3,
    lr=1e-3,
    num_epochs=100, # <- you can modify this
    lr_scheduler_patience=10, # <- you can modify this (note: if you want this to work, must be less than num_epochs)
    earlystop_patience=100, # <- you can modify this (note: if you want this to work, must be less than num_epochs)
    nm_paths=paths_to_noise_models,
).model_dump()

# add data stats for standardization
experiment_params["data_stats"] = data_stats

# %% tags=[]
# setting up training losses and model config (using default parameters)
loss_config = get_loss_config(**experiment_params)
model_config = get_model_config(**experiment_params)
gaussian_lik_config, noise_model_config, nm_lik_config = get_likelihood_config(
    **experiment_params
)
training_config = get_training_config(**experiment_params)

# setting up learning rate scheduler and optimizer (using default parameters)
lr_scheduler_config = get_lr_scheduler_config(**experiment_params)
optimizer_config = get_optimizer_config(**experiment_params)

# finally, assemble the full set of experiment configurations...
experiment_config = create_algorithm_config(
    algorithm=experiment_params["algorithm"],
    loss_config=loss_config,
    model_config=model_config,
    gaussian_lik_config=gaussian_lik_config,
    nm_config=noise_model_config,
    nm_lik_config=nm_lik_config,
    lr_scheduler_config=lr_scheduler_config,
    optimizer_config=optimizer_config,
)

# %% tags=[]
model = VAEModule(algorithm_config=experiment_config)

# %% [markdown] tags=[]
# ## 1.3. Train MicroSplit model
#
# In this section we will train out MicroSplit model using `lightning`.

# %% tags=[]
# create the Trainer
trainer = Trainer(
    max_epochs=training_config.num_epochs,
    accelerator="gpu",
    enable_progress_bar=True,
    callbacks=get_callbacks("./checkpoints/"),
    precision=training_config.precision,
    gradient_clip_val=training_config.gradient_clip_val,
    gradient_clip_algorithm=training_config.gradient_clip_algorithm,
    logger=TensorBoardLogger("tb_logs")
)

# %% tags=[]
# start the training
trainer.fit(
    model=model,
    train_dataloaders=train_dloader,
    val_dataloaders=val_dloader,
)

# %% [markdown] tags=[]
# <div class="alert alert-block alert-info"><h5><b>Task 1.3: Visualize losses and metrics using *Tensorboard*</b></h5>
#
# Open Tensorboard in VS Code to monitor training.
# Follow these steps to launch Tensorboard.
#
# 1) Open the extensions panel in VS Code.
# 2) Search Tensorboard and install the extension published by Microsoft.
# 3) Start training. Run the cell below to begin training the model and generating logs.
# 3) Once training is started. Open the command palette (ctrl+shift+p), search for Python: Launch Tensorboard and hit enter.
# 4) When prompted, select "Select another folder" and enter the path to the `04_MicroSplit/tb_logs` directory.
# </div>

# %% [markdown] tags=[]
# ## 1.4 Visualize predictions on validation data

# %% [markdown] tags=[]
# In order to check that the training process has been successful, we check MicroSplit predictions on the validation set.

# %% [markdown] tags=[]
# <div class="alert alert-warning"><h4><b>Question 1.4.</b></h4>
#
# A proper evaluation including prediction on mutliple images and computation of performance metrics will be performed later on the test data.
# Do you remember what are the limitations of evaluating a model's perfomance on the validation set, instead?
#
# </div>

# %% [markdown] tags=[]
# Before proceeding with the evaluation, let's focus once more on how MicroSplit works.
#
# As we mentioned, MicroSplit uses a modified version of the Ladder Variational Autoencoder (LVAE) similarly to COSDD and other models you encountered during the course. This architecture, given an input patch, enables the generation of multiple outputs. Technically, this happens by sampling multiple different *latent vectors* in the latent space. In mathematical terms we say that "*MicroSplit is learning a full posterior of possible solutions*".
#
# This is a cool feature that makes our variational models pretty powerful and handy!!! Indeed, averaging multiple samples (predictions) generally allows to get smoother, more consistent predictions (in other terms, it somehow averages out potential "hallucinations" of the network). Moreover, by computing the pixel-wise standard deviation over multiple samples (predictions) we can obtain a preliminary estimate of the (data) uncertainty in the model's predictions.
#
# In this framework, the parameter `mmse_count : (int)` determines the number of samples (predictions) generated for any given input patch. A larger value allows to get smoother predictions, also limiting recurring issues such as *tiling artefacts*. However, it obviously increases the time and cost of the computation. Generally, a value of `> 5` is enough to get decently smooth predicted frames. For reference, in our papers we often use values of 50 to get the best results. 

# %% tags=["task"]
MMSE_COUNT = ...
"""The number of MMSE samples to use for the splitting predictions."""

# %% tags=["solution"]
MMSE_COUNT = 2
"""The number of MMSE samples to use for the splitting predictions."""

# %% tags=[]
# Reduce the validation dataset to a single structure for quicker prediction
val_dset.reduce_data([0])

# Get patch predictions for the validation dataset + stitching into full images + de-normalization
stitched_predictions, _, _ = get_unnormalized_predictions(
    model,
    val_dset,
    data_key=val_dset._fpath.name,
    mmse_count=MMSE_COUNT,
    num_workers=3,
    grid_size=48,
    batch_size=32
)

# %% tags=[]
# get the target and input from the validation dataset for visualization purposes
tar = get_target(val_dset)
inp = get_input(val_dset).sum(-1)

# %% tags=[]
frame_idx = 0
assert frame_idx < len(stitched_predictions), f"Frame index {frame_idx} out of bounds. Max index is {len(stitched_predictions) - 1}."

full_frame_evaluation(stitched_predictions[frame_idx], tar[frame_idx], inp[frame_idx], same_scale=False)

# %% [markdown] tags=[]
# <div class="alert alert-success"><h2><b>Checkpoint 2: Model Training</b></h2>
# </div>
#
# <hr style="height:2px;">

# %% [markdown] tags=[]
# # **Exercise 2**: Evaluating MicroSplit performance
#
# So far, you have trained MicroSplit and had a first qualitative evaluation on the validation set. However, at this point of the course you should be familiar with the idea that a proper evaluation should be carried out on a held-out test set, which has not been seen by the model during any part of the training process. In this section we perform the evaluation on the test set, which will include a further qualitative inspection of predicted images and a quantitative evaluation using adequate metrics to measure models' performance
#
# Recall that for this task, on a standard GPU, we cannot feed the entire image to $\mathrm{Micro}\mathbb{S}\mathrm{plit}$. Hence, we process smaller chunks of the full image that we so far called **patches**. Usually, at training time these patches are obtained as random crops from the full input images, as random cropping works as a kind of ***data augmentation*** technique. However, at test time we want our predictions to be done on the full images. Hence, we need a more "organized" strategy to obtain the patches. An option is to divide the full frames into an ordered grid of patches. In our paper, we call this process ***tiling*** and we call the single crops ***tiles***, to differentiate them from the ones we use for training.
#
# A recurrent issue in ***tiled prediction*** is the possible presence of the so-called ***tiling artefacts***, which originate from inconsistencies and mismatches at the borders of neighboring tiles (see (c) - No padding in the figure below). This problem can be alleviated by performing ***padding*** of the input tile, and later discarding the padded area when stitching the predictions. The idea here is to introduce some overlap between neighboring tiles to have a smoother transition between them. Common padding strategies are:
# - ***Outer padding***: the patch (tile) size used for training (e.g., `(64, 64)`) is padded to a larger size. Then, the padded are is discarded during stitching.
# - ***Inner padding***: the patch (tile) size used for training (e.g., `(64, 64)`) is used as input for prediction. Then, only the inner part of it is kept during stitiching.
#
# In our work we use ***Inner padding*** as it preserves the same field of view the network has seen during training and empirically provides better performance on our task (see (b)).
#
# <p>
#     <img src="imgs/tiling.png" width="800" />
# </p>

# %% [markdown] tags=[]
# ## 2.1. Compute MicroSplit predictions on the test set

# %% [markdown] tags=[]
# <div class="alert alert-info"><h4><b>(Optional) Task 2.1.1: Load checkpoint</b></h4>
#
# In case you had any troubles while executing the notebook (disconnection, dead kernel, ...), you can avoid retraining MicroSplit from scratch and load, instead, some of your previous checkpoints.
#
# Similarly, if you are not satisfied with your trained model, you can try with the pre-trained one by us. However, we strongly suggest you first try with yours to identify any potential shortcoming, and then you resort back to ours to check how close you got to that.
#
# ***Note***: unfortunately we cannot provide pre-trained models for all the possible combinations of structures and exposures (if you're curious, there would be 33 combinations of such parameters 😌). Therefore, we provide one pre-trained model for each exposure time with 3 labeled structures to unmix (specifically, microtubules, nuclear membranes and centrosomes).
#
# Run the appropriate cells according to which checkpoint you want to use. If you want to stick with your current trained model, then simply skip this section.
#
# </div>

# %% [markdown] tags=[]
# #### **Option A**: load your previous checkpoints
#
# In the same subdirectory of the current `exercise.ipynb` notebook, you should see a `checkpoints` folder. This contains the checkpoints of your past training run.
#
# ***NOTE***: checkpoints are associated to a specific model configuration. Hence, if you changed any parameter in the configuration, you will not be able to load your previous checkpoints.
#
# ***NOTE***: if there are multiple checkpoints, our function will automatically pick the first found by listing the files in the folder.

# %% tags=[]
selected_ckpt = load_checkpoint_path("./checkpoints", best=True)
print("✅ Selected model checkpoint:", selected_ckpt)

# %% [markdown] tags=[]
# #### **Option B**: load pre-trained checkpoints
#
# As we mentioned above, we only have a few pre-trained checkpoints available. For this reason, we will need to reinstantiate configs, datasets, and model to make sure they coincide with one of the pre-trained models.

# %% [markdown] tags=[]
# <div class="alert alert-info"><h5><b>Task: Pick a pre-trained model</b></h5>
#
# As we said, you can choose your desired exposure time. Structures will be set to `"Microtubules", "NucMembranes", "Centromeres"`.
#
# </div>
# %% tags=["task"]
EXPOSURE_TIME = ... # in ms, choose among 2, 20, 500 (expressed in ms)

assert EXPOSURE_TIME in [2, 20, 500], "Exposure time must be one of [2, 20, 500] ms"

# %% tags=["solution"]
EXPOSURE_TIME = 2 # in ms, choose among 2, 20, 500 (expressed in ms)

assert EXPOSURE_TIME in [2, 20, 500], "Exposure time must be one of [2, 20, 500] ms"

# %% [markdown] tags=[]
# Load checkpoint

# %% tags=[]
selected_ckpt = load_checkpoint_path(f"./MicroSplit_MBL_2025/ckpts/{EXPOSURE_TIME}ms", best=True)
print("✅ Selected model checkpoint:", selected_ckpt)

# %% [markdown] tags=[]
# Reinstantiate configs, datasets, model

# %% tags=[]
train_data_config, val_data_config, test_data_config = get_data_configs(
    image_size=(64, 64),
    num_channels=3,
)

# %% tags=[]
datapath = Path(f"./MicroSplit_MBL_2025/data/{EXPOSURE_TIME}ms")
load_data_func = partial(get_train_val_data, structures=["Microtubules", "NucMembranes", "Centromeres"])

train_dset, val_dset, test_dset, data_stats = create_train_val_datasets(
    datapath=datapath,
    train_config=train_data_config,
    val_config=val_data_config,
    test_config=val_data_config,
    load_data_func=load_data_func,
)

# %% tags=[]
# get noise models
NM_PATH = Path(f"./MicroSplit_MBL_2025/noise_models/{EXPOSURE_TIME}ms")
paths_to_noise_models = [
    str(NM_PATH / f"noise_model_Ch{STRUCTURE_2_INDEX[structure]}.npz")
    for structure in ["Microtubules", "NucMembranes", "Centromeres"]
]

# setting up MicroSplit parametrization
experiment_params = SplittingParameters(
    algorithm="denoisplit",
    loss_type="denoisplit_musplit",
    img_size=(64, 64),
    target_channels=3,
    multiscale_count=3,
    predict_logvar="pixelwise",
    nm_paths=paths_to_noise_models,
).model_dump()

# add data stats for standardization
experiment_params["data_stats"] = data_stats

# %% tags=[]
# setting up training losses and model config (using default parameters)
loss_config = get_loss_config(**experiment_params)
model_config = get_model_config(**experiment_params)
gaussian_lik_config, noise_model_config, nm_lik_config = get_likelihood_config(
    **experiment_params
)
training_config = get_training_config(**experiment_params)

# setting up learning rate scheduler and optimizer (using default parameters)
lr_scheduler_config = get_lr_scheduler_config(**experiment_params)
optimizer_config = get_optimizer_config(**experiment_params)

# finally, assemble the full set of experiment configurations...
experiment_config = create_algorithm_config(
    algorithm=experiment_params["algorithm"],
    loss_config=loss_config,
    model_config=model_config,
    gaussian_lik_config=gaussian_lik_config,
    nm_config=noise_model_config,
    nm_lik_config=nm_lik_config,
    lr_scheduler_config=lr_scheduler_config,
    optimizer_config=optimizer_config,
)

# %% tags=[]
model = VAEModule(algorithm_config=experiment_config)

# %% [markdown] tags=[]
# Now that checkpoints are loaded, we load these pre-trained weights into the model.

# %% tags=[]
load_pretrained_model(model, selected_ckpt)

# %% [markdown] tags=[]
# <div class="alert alert-info"><h4><b>Task 2.1.2: Get test set predictions</b></h4>
#
# Here we reuse the `get_unnormalized_predictions` you saw before to get the unmixed predicted images for the training set.
# You will have to:
# - Set `MMSE_COUNT` parameter, being careful at finding an appropriate trade-off between prediction quality (remember the tiling artefacts we discussed above) and computation time. Given out time contraint, a reasonable range to try is `[2, 20]`.
# - Set `INNER_TILE_SIZE` parameter, trying different values for inner padding. Also here notice that a smaller `INNER_TILE_SIZE` entails larger padding/overlap between neighboring patches and, hence, more predictions to be done. A reasonable range to try is `[16, 64]`, where `64` means that no padding is done (recall, we used a patch size of `64`).
# </div>

# %% tags=["task"]
MMSE_COUNT = ...
"""The number of MMSE samples to use for the splitting predictions."""
INNER_TILE_SIZE = ...
"""The inner tile size considered for the predictions."""

# %% tags=["solution"]
MMSE_COUNT = 2
"""The number of MMSE samples to use for the splitting predictions."""
INNER_TILE_SIZE = 32
"""The inner tile size considered for the predictions."""

# %% tags=[]
stitched_predictions, _, stitched_stds = (
    get_unnormalized_predictions(
        model,
        test_dset,
        data_key=test_dset._fpath.name,
        mmse_count=MMSE_COUNT,
        grid_size=INNER_TILE_SIZE,
        num_workers=3,
        batch_size=32,
    )
)

# %% [markdown] tags=[]
# ***NOTE***: you might have seen that the function also returns `stitched_stds`. These are the pixel-wise standard deviations over the `MMSE_COUNT`-many samples for each image (yes, also these have been stitched back to images)!!

# %% [markdown] tags=[]
# <div class="alert alert-success"><h2><b>Checkpoint 3: Test set predictions</b></h2>
# </div>
#
# <hr style="height:2px;">

# %% [markdown] tags=[]
# ## 2.2. Qualitative evaluation of MicroSplit predictions
#
# In this section you will provided with tools to interactively inspect the predicted unmixed images from the test set to have a premliminary qualitative evaluation and spot potential issues.

# %% [markdown] tags=[]
# <div class="alert alert-info"><h4><b>Task 2.2: Look for defects in the obtained predictions</b></h4>
#
# Previously we discussed how noise, number of labeled structures, and morphological similarity between label structures can influence the complexity of the unmixing task. Depending on these factors, you might see some defects on your predicted unmixed images. In addition, we mentioned that tiled prediction can cause the so-called tiling artefacts.
#
# In this section, your task is to:
# 1. identify these defects (if any).
# 2. determine what is the likely source (e.g., tiling artefact, unmixing failure, ...).
#
# You will be provided with functions to visualize (i) full images, (ii) random smaller crops, (iii) custom crops.
# </div>

# %% tags=[]
# get the target and input from the test dataset for visualization purposes
tar = get_target(test_dset)
inp = get_input(test_dset).sum(-1)

# %% [markdown] tags=[]
# #### (i) Full image visualization

# %% tags=[]
frame_idx = 0 # Change this index to visualize different frames
assert frame_idx < len(stitched_predictions), f"Frame index {frame_idx} out of bounds. Max index is {len(stitched_predictions) - 1}."

full_frame_evaluation(stitched_predictions[frame_idx], tar[frame_idx], inp[frame_idx], same_scale=False)

# %% [markdown] tags=[]
# #### (ii) Random crops visualization
# %% tags=["task"]
# --- Insert here the crop size for visualization ---
img_sz = ...
# ---

rand_locations = pick_random_patches_with_content(tar, img_sz)
h_start = rand_locations[
    2, 0
]  # np.random.randint(stitched_predictions.shape[1] - img_sz)
w_start = rand_locations[
    2, 1
]  # np.random.randint(stitched_predictions.shape[2] - img_sz)

ncols = 1 + 2 * stitched_predictions.shape[-1]
nrows = min(len(rand_locations), 5)
fig, ax = plt.subplots(nrows=nrows, ncols=ncols, figsize=(ncols * 3, nrows * 3))

for i, (h_start, w_start) in enumerate(rand_locations[:nrows]):
    ax[i, 0].imshow(inp[0, h_start : h_start + img_sz, w_start : w_start + img_sz])
    for j in range(ncols // 2):
        # vmin = stitched_predictions[..., j].min()
        # vmax = stitched_predictions[..., j].max()
        ax[i, 2 * j + 1].imshow(
            tar[0, h_start : h_start + img_sz, w_start : w_start + img_sz, j],
            # vmin=vmin,
            # vmax=vmax,
        )
        ax[i, 2 * j + 2].imshow(
            stitched_predictions[
                0, h_start : h_start + img_sz, w_start : w_start + img_sz, j
            ],
            # vmin=vmin,
            # vmax=vmax,
        )

ax[0, 0].set_title("Primary Input")
for i in range(ncols // 2):  # 2 channel splitting
    ax[0, 2 * i + 1].set_title(f"Target Channel {i+1}")
    ax[0, 2 * i + 2].set_title(f"Predicted Channel {i+1}")

# reduce the spacing between the subplots
plt.subplots_adjust(wspace=0.03, hspace=0.03)
clean_ax(ax)
# %% tags=["solution"]
# --- Insert here the crop size for visualization ---
img_sz = 128
# ---

rand_locations = pick_random_patches_with_content(tar, img_sz)
h_start = rand_locations[
    2, 0
]  # np.random.randint(stitched_predictions.shape[1] - img_sz)
w_start = rand_locations[
    2, 1
]  # np.random.randint(stitched_predictions.shape[2] - img_sz)

ncols = 1 + 2 * stitched_predictions.shape[-1]
nrows = min(len(rand_locations), 5)
fig, ax = plt.subplots(nrows=nrows, ncols=ncols, figsize=(ncols * 3, nrows * 3))

for i, (h_start, w_start) in enumerate(rand_locations[:nrows]):
    ax[i, 0].imshow(inp[0, h_start : h_start + img_sz, w_start : w_start + img_sz])
    for j in range(ncols // 2):
        # vmin = stitched_predictions[..., j].min()
        # vmax = stitched_predictions[..., j].max()
        ax[i, 2 * j + 1].imshow(
            tar[0, h_start : h_start + img_sz, w_start : w_start + img_sz, j],
            # vmin=vmin,
            # vmax=vmax,
        )
        ax[i, 2 * j + 2].imshow(
            stitched_predictions[
                0, h_start : h_start + img_sz, w_start : w_start + img_sz, j
            ],
            # vmin=vmin,
            # vmax=vmax,
        )

ax[0, 0].set_title("Primary Input")
for i in range(ncols // 2):  # 2 channel splitting
    ax[0, 2 * i + 1].set_title(f"Target Channel {i+1}")
    ax[0, 2 * i + 2].set_title(f"Predicted Channel {i+1}")

# reduce the spacing between the subplots
plt.subplots_adjust(wspace=0.03, hspace=0.03)
clean_ax(ax)

# %% [markdown] tags=[]
# #### (iii) Custom crop visualization

# %% tags=["task"]
# --- Pick coordinates of upper-left corner and crop size ---
y_start = ...
x_start = ...
crop_size = ...
#--------------
assert y_start + crop_size <= stitched_predictions.shape[1], f"y_start + crop_size exceeds image height, which is {stitched_predictions.shape[1]}"
assert x_start + crop_size <= stitched_predictions.shape[2], f"x_start + crop_size exceeds image width, which is {stitched_predictions.shape[2]}"

ncols = 1 + stitched_predictions.shape[-1]
nrows = 2
fig, ax = plt.subplots(nrows=nrows, ncols=ncols, figsize=(ncols * 5, nrows * 5), constrained_layout=True)
ax[0, 0].imshow(inp[0, y_start : y_start + crop_size, x_start : x_start + crop_size])
for i in range(ncols - 1):
    # vmin = stitched_predictions[..., i].min()
    # vmax = stitched_predictions[..., i].max()
    ax[0, i + 1].imshow(
        tar[0, y_start : y_start + crop_size, x_start : x_start + crop_size, i],
        # vmin=vmin,
        # vmax=vmax,
    )
    ax[1, i + 1].imshow(
        stitched_predictions[
            0, y_start : y_start + crop_size, x_start : x_start + crop_size, i
        ],
        # vmin=vmin,
        # vmax=vmax,
    )
    ax[0, i + 1].set_title(f"Channel {i+1}", fontsize=15)

# disable the axis for ax[1,0]
ax[1, 0].axis("off")
ax[0, 0].set_title("Input", fontsize=15)
# set y labels on the right for ax[0,2]
ax[0,ncols-1].yaxis.set_label_position("right")
ax[0,ncols-1].set_ylabel("Target", fontsize=15)

ax[1,ncols-1].yaxis.set_label_position("right")
ax[1,ncols-1].set_ylabel("Predicted", fontsize=15)

print("Here the crop you selected:")
# %% tags=["solution"]
# --- Pick coordinates of upper-left corner and crop size ---
y_start = 750
x_start = 750
crop_size = 512
#--------------
assert y_start + crop_size <= stitched_predictions.shape[1], f"y_start + crop_size exceeds image height, which is {stitched_predictions.shape[1]}"
assert x_start + crop_size <= stitched_predictions.shape[2], f"x_start + crop_size exceeds image width, which is {stitched_predictions.shape[2]}"

ncols = 1 + stitched_predictions.shape[-1]
nrows = 2
fig, ax = plt.subplots(nrows=nrows, ncols=ncols, figsize=(ncols * 5, nrows * 5), constrained_layout=True)
ax[0, 0].imshow(inp[0, y_start : y_start + crop_size, x_start : x_start + crop_size])
for i in range(ncols - 1):
    # vmin = stitched_predictions[..., i].min()
    # vmax = stitched_predictions[..., i].max()
    ax[0, i + 1].imshow(
        tar[0, y_start : y_start + crop_size, x_start : x_start + crop_size, i],
        # vmin=vmin,
        # vmax=vmax,
    )
    ax[1, i + 1].imshow(
        stitched_predictions[
            0, y_start : y_start + crop_size, x_start : x_start + crop_size, i
        ],
        # vmin=vmin,
        # vmax=vmax,
    )
    ax[0, i + 1].set_title(f"Channel {i+1}", fontsize=15)

# disable the axis for ax[1,0]
ax[1, 0].axis("off")
ax[0, 0].set_title("Input", fontsize=15)
# set y labels on the right for ax[0,2]
ax[0,ncols-1].yaxis.set_label_position("right")
ax[0,ncols-1].set_ylabel("Target", fontsize=15)

ax[1,ncols-1].yaxis.set_label_position("right")
ax[1,ncols-1].set_ylabel("Predicted", fontsize=15)

print("Here the crop you selected:")

# %% [markdown] tags=[]
# <div class="alert alert-warning"><h4><b>Question 2.2.</b></h4>
#
# Can you propose any idea about how to get rid of the current issues in the predictions? Take into account the things we mentioned during the course so far...
#
# </div>

# %% [markdown] tags=[]
# <div class="alert alert-warning"><h4><b>Bonus Question</b></h4>
#
# In this and other exercises we spoke of "tiling artefacts". These are generally due to a mismatch in the predictions of adjacent tiles/patches. In the context of CNN and, specifically, VAE-based models, can you think about reasons why we have such effect?
#
# *Hint1*: for CNN, think about how convolution works at the image borders... <br>
# *Hint2*: for VAE, reflect on the sampling happening in the latent space....
<<<<<<< HEAD

# %% [markdown] tags=["solution"]
# *Answers*
# Receptive field of CNN, Intensity mismatch due to different sampling, ...
#
=======
#
# </div>

# %% [markdown] tags=["solution"]
# <div class="alert alert-warning"><h4><b>Bonus Question</b></h4>
# 
# The receptive field of the CNN is limited so predictions have to be over a tiled image.
# CNNs require inputs to be padded at the sides to allow same-size convolutions.
# This padding can lead to edge artifacts on each tile.
# Stiching tiles back together will leave edge artifacts at the borders of tiles.
# 
# A VAE restores an image using random sampling in the latent space, leading to random restorations.
# Each tile is therefore restored differently and won't match when stitched back together.
# This can however be overcome by averaging many different restorations, cancelling out the randomness.
# 
>>>>>>> 7fff8681
# </div>

# %% [markdown] tags=[]
# ## 2.3. Quantitative evaluation of MicroSplit predictions
#
# In this section you will perform a quantitative evaluation of MicroSplit unmixing performance using the provided function to compute metrics. In image restoration there are several commonly used metrics to quantitatively assess the goodness of a model's predictions. Clearly, different metrics focus on different aspects and provide different insights. Some metrics evaluate the ***pixel-wise similarity*** between images, while some other focus on higher-order features (e.g., brightness, contrast, ...) and, hence, we say they evaluate the ***perceptual similarity*** of images. Some commonly used metrics are:
# - ***Pixel-wise similarity***: `Peak Signal-to-Noise Ratio (PSNR)`, `Pearson's Correlation Coefficient`.
# - ***Perceptual similarity***: `Structural similarity index measure (SSIM)` with its multi-scale variant `(MS-SSIM)`, and our variant for microscopy `MicroSSIM` (paper: [link](https://arxiv.org/abs/2408.08747)) with its multi-scale variant `(MicroMS3IM)`, `Learned Perceptual Image Patch Similarity (LPIPS)`, `Fréchet Inception Distance (FID)`.

# %% [markdown] tags=[]
# <div class="alert alert-info"><h4><b>Task 2.3: Compute metrics</b></h4>
#
# Here, your task is to select appropriate metrics to use for the quantitative evaluation among the available ones.
#
# *Hint*: there are no absolutely good and bad metrics. All the metrics are useful! They key is to understand *what they are telling you*.
# </div>

# %% tags=[]
# Comment out the metrics you don
METRICS = [
    "PSNR",
    "Pearson",
    "SSIM",
    "MS-SSIM",
    "MicroSSIM",
    "MicroMS3IM",
    "LPIPS",
]

# %% [markdown] tags=[]
# **NOTE**: as ground truth reference for computing the metrics, we will use the high-SNR images obtained with long exposure (500ms).

# %% tags=[]
_, _, gt_test_dset, _ = create_train_val_datasets(
    datapath=Path(f"./MicroSplit_MBL_2025/data/500ms"),
    train_config=train_data_config,
    val_config=val_data_config,
    test_config=val_data_config,
    load_data_func=load_data_func,
)
gt_target = gt_test_dset._data

# %% [markdown] tags=[]
# Metrics computation (NOTE: should you get any warnings, don't worry, computation is still ok!)

# %% tags=[]
metrics_dict = compute_metrics(gt_target, stitched_predictions, metrics=METRICS)
show_metrics(metrics_dict)

# %% [markdown] tags=[]
# <div class="alert alert-warning"><h4><b>Question 2.3.</b></h4>
#
# - Do you spot inconsistencies between your qualitative judgement and the computed metrics? Did you expect something different?
# - Which metrics are the most informative/interpretable?
#
# </div>

# %% [markdown] tags=[]
# <div class="alert alert-success"><h2><b>Checkpoint 4: Qualitative and Quantitative evaluation</b></h2>
# </div>
#
# <hr style="height:2px;">

# %% [markdown] tags=[]
# ## BONUS: visualize different between samples
#
# Here we compute a pair of posterior samples, to see how they are different.

# %% tags=[]
imgsz = 3
examplecount = 3
ncols = 6
nrows = stitched_predictions.shape[-1] * examplecount
_, ax = plt.subplots(
    figsize=(imgsz * ncols, imgsz * nrows),
    ncols=ncols,
    nrows=nrows,
    constrained_layout=True,
)

show_sampling(test_dset, model, ax=ax[:3])
show_sampling(test_dset, model, ax=ax[3:6])
show_sampling(test_dset, model, ax=ax[6:9])<|MERGE_RESOLUTION|>--- conflicted
+++ resolved
@@ -208,17 +208,12 @@
 # - Can you tell in which part of the model the different patches shown below are used?
 # - What do the input patches show? Why are there multiple inputs?
 # - Why do we need targets? How do we use such targets? 
-<<<<<<< HEAD
-# %% [markdown] tags=["solution"]
-# *Answers*
-=======
 #
 # </div>
 
 # %% [markdown] tags=["solution"]
 # <div class="alert alert-warning"><h4><b>Question 1.1</b></h4>
 # 
->>>>>>> 7fff8681
 # - First columns contain, respectively, the superimposed input patch, and the additional input patches for Lateral Contextualization (LC). The later columns show, instead, the target unmixed patches.
 # - Input patches represent the image obtained by superimposing (mixing) the signal coming from different labeled structures. The additional LC inputs are used to enhance the field of view and, hence, the semantic context processed by the network.
 # - For this task we need unmixing targets as we are doing Supervised Learning.
@@ -233,17 +228,12 @@
 # Below are 2 examples of superimposed labeled structures with the correspondent ground truths. 
 # 1. Which one you think it's harder to unmix? Why?
 # 2. What are, in your opinion, features of the input data that would make unmixing more difficult? 
-<<<<<<< HEAD
-# %% [markdown] tags=["solution"]
-# *Answers*
-=======
 #
 # </div>
 
 # %% [markdown] tags=["solution"]
 # <div class="alert alert-warning"><h4><b>Question 1.2.</b></h4>
 # 
->>>>>>> 7fff8681
 # 1. (b), because it shows more morphologically similar structures. MicroSplit is a content-aware method, i.e., it extracts semantic information regarding morphology, shape, brightness, etc., from the input data. Since structurally similar signal share many semantic features, the unmixing task becomes more challenging.
 # 2. Semantic similarity between labeled structures, difference in brightness/intensity between labeled structures, colocalization, ...
 # </div>
@@ -885,13 +875,6 @@
 #
 # *Hint1*: for CNN, think about how convolution works at the image borders... <br>
 # *Hint2*: for VAE, reflect on the sampling happening in the latent space....
-<<<<<<< HEAD
-
-# %% [markdown] tags=["solution"]
-# *Answers*
-# Receptive field of CNN, Intensity mismatch due to different sampling, ...
-#
-=======
 #
 # </div>
 
@@ -907,7 +890,6 @@
 # Each tile is therefore restored differently and won't match when stitched back together.
 # This can however be overcome by averaging many different restorations, cancelling out the randomness.
 # 
->>>>>>> 7fff8681
 # </div>
 
 # %% [markdown] tags=[]
