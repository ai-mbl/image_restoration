#!/bin/bash

# create environment
ENV="05_image_restoration"
conda create -y -n "$ENV" python=3.10
conda activate "$ENV"

# check that the environment was activated
if [[ "$CONDA_DEFAULT_ENV" == "$ENV" ]]; then
    echo "Environment activated successfully"
else
    echo "Failed to activate the environment"
fi

# Further instructions that should only run if the environment is active
if [[ "$CONDA_DEFAULT_ENV" == "$ENV" ]]; then
    pip3 install torch torchvision torchaudio --index-url https://download.pytorch.org/whl/cu118
    pip install git+https://github.com/CAREamics/MicroSplit-reproducibility.git
    pip install tensorboard torch_tb_profiler scikit-learn gdown jupyterlab
    # Using pytorch-lightning 2.4.0 causes bugs in tensorboard and interupting training.
    pip install pytorch-lightning==2.3.3
    pip install git+https://github.com/dlmbl/dlmbl-unet
    python -m ipykernel install --user --name "05_image_restoration"
    # Clone the extra repositories
    git clone https://github.com/krulllab/COSDD.git 03_COSDD/COSDD
    pip install -U tensorboard
fi

# Download the data
# CARE + N2V
if [ ! -d "data/denoising-N2V_SEM.unzip" ] || [ ! -d "data/denoising-CARE_U2OS.unzip" ] || [ ! -d "data/denoising-N2N_SEM.unzip" ]; then
    echo "Downloading CARE + N2V data..."
    python download_careamics_portfolio.py
else
    echo "CARE, N2V + N2N data already exists, skipping download."
fi

cd data/
# COSDD
if [ ! -f "mito-confocal-lowsnr.tif" ]; then
    echo "Downloading COSDD data..."
    wget "https://s3.ap-northeast-1.wasabisys.com/gigadb-datasets/live/pub/10.5524/100001_101000/100888/03-mito-confocal/mito-confocal-lowsnr.tif"
else
    echo "COSDD data already exists, skipping download."
fi
cd ../

# COSDD checkpoints
if [ ! -d "03_COSDD/checkpoints" ]; then
    mkdir -p 03_COSDD/checkpoints
fi
cd 03_COSDD/checkpoints
<<<<<<< HEAD
gdown --folder 1_oUAxagFVin71xFASb9oLF6pz20HjqTr
cd ../../
=======
if [ -z "$(ls -A . 2>/dev/null)" ]; then
    echo "Downloading COSDD checkpoints..."
    gdown --folder 1_oUAxagFVin71xFASb9oLF6pz20HjqTr
else
    echo "COSDD checkpoints already exist, skipping download."
fi
cd ../../

# MicroSplit
if [ ! -d "04_MicroSplit/MicroSplit_MBL_2025" ]; then
    echo "Downloading MicroSplit data..."
    wget https://download.fht.org/jug/MicroSplit_MBL_2025.zip
    unzip MicroSplit_MBL_2025.zip -d 04_MicroSplit/
    rm MicroSplit_MBL_2025.zip
else
    echo "MicroSplit data already exists, skipping download."
fi
>>>>>>> 8add1bec
<|MERGE_RESOLUTION|>--- conflicted
+++ resolved
@@ -50,25 +50,10 @@
     mkdir -p 03_COSDD/checkpoints
 fi
 cd 03_COSDD/checkpoints
-<<<<<<< HEAD
-gdown --folder 1_oUAxagFVin71xFASb9oLF6pz20HjqTr
-cd ../../
-=======
 if [ -z "$(ls -A . 2>/dev/null)" ]; then
     echo "Downloading COSDD checkpoints..."
     gdown --folder 1_oUAxagFVin71xFASb9oLF6pz20HjqTr
 else
     echo "COSDD checkpoints already exist, skipping download."
 fi
-cd ../../
-
-# MicroSplit
-if [ ! -d "04_MicroSplit/MicroSplit_MBL_2025" ]; then
-    echo "Downloading MicroSplit data..."
-    wget https://download.fht.org/jug/MicroSplit_MBL_2025.zip
-    unzip MicroSplit_MBL_2025.zip -d 04_MicroSplit/
-    rm MicroSplit_MBL_2025.zip
-else
-    echo "MicroSplit data already exists, skipping download."
-fi
->>>>>>> 8add1bec
+cd ../../